{
  "name": "@livekit/agents",
<<<<<<< HEAD
  "version": "0.2.0",
=======
  "version": "0.3.0",
>>>>>>> a895fd61
  "description": "LiveKit Agents - Node.js",
  "main": "dist/index.js",
  "types": "dist/index.d.ts",
  "author": "LiveKit",
  "type": "module",
  "scripts": {
    "build": "tsc",
    "clean": "rm -rf dist",
    "clean:build": "pnpm clean && pnpm build",
    "lint": "eslint -f unix \"src/**/*.ts\"",
    "api:check": "api-extractor run --typescript-compiler-folder ../node_modules/typescript",
    "api:update": "api-extractor run --local --typescript-compiler-folder ../node_modules/typescript --verbose"
  },
  "devDependencies": {
    "@microsoft/api-extractor": "^7.35.0",
    "@types/node": "^22.5.5",
    "@types/ws": "^8.5.10",
    "typescript": "^5.0.0"
  },
  "dependencies": {
    "@livekit/protocol": "^1.21.0",
    "@livekit/rtc-node": "^0.9.0",
    "commander": "^12.0.0",
    "livekit-server-sdk": "^2.6.1",
    "pino": "^8.19.0",
    "pino-pretty": "^11.0.0",
    "ws": "^8.16.0",
    "zod": "^3.23.8"
  }
}<|MERGE_RESOLUTION|>--- conflicted
+++ resolved
@@ -1,10 +1,6 @@
 {
   "name": "@livekit/agents",
-<<<<<<< HEAD
-  "version": "0.2.0",
-=======
   "version": "0.3.0",
->>>>>>> a895fd61
   "description": "LiveKit Agents - Node.js",
   "main": "dist/index.js",
   "types": "dist/index.d.ts",
